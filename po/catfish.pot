--- conflicted
+++ resolved
@@ -8,11 +8,7 @@
 msgstr ""
 "Project-Id-Version: PACKAGE VERSION\n"
 "Report-Msgid-Bugs-To: \n"
-<<<<<<< HEAD
-"POT-Creation-Date: 2022-05-03 16:14-0400\n"
-=======
-"POT-Creation-Date: 2021-09-28 15:54-0400\n"
->>>>>>> ef1cc519
+"POT-Creation-Date: 2022-05-03 16:26-0400\n"
 "PO-Revision-Date: YEAR-MO-DA HO:MI+ZONE\n"
 "Last-Translator: FULL NAME <EMAIL@ADDRESS>\n"
 "Language-Team: LANGUAGE <LL@li.org>\n"
@@ -212,11 +208,7 @@
 msgid "Any time"
 msgstr ""
 
-<<<<<<< HEAD
-#: ../data/ui/CatfishWindow.ui.h:22 ../catfish/CatfishWindow.py:1797
-=======
-#: ../data/ui/CatfishWindow.ui.h:23 ../catfish/CatfishWindow.py:1825
->>>>>>> ef1cc519
+#: ../data/ui/CatfishWindow.ui.h:23 ../catfish/CatfishWindow.py:1846
 msgid "Today"
 msgstr ""
 
@@ -260,19 +252,11 @@
 msgid "File Type"
 msgstr ""
 
-<<<<<<< HEAD
-#: ../data/ui/CatfishWindow.ui.h:33 ../catfish/CatfishWindow.py:1542
+#: ../data/ui/CatfishWindow.ui.h:34 ../catfish/CatfishWindow.py:1570
 msgid "Modified"
 msgstr ""
 
-#: ../data/ui/CatfishWindow.ui.h:35 ../catfish/CatfishWindow.py:2053
-=======
-#: ../data/ui/CatfishWindow.ui.h:34 ../catfish/CatfishWindow.py:1549
-msgid "Modified"
-msgstr ""
-
-#: ../data/ui/CatfishWindow.ui.h:36 ../catfish/CatfishWindow.py:2075
->>>>>>> ef1cc519
+#: ../data/ui/CatfishWindow.ui.h:36 ../catfish/CatfishWindow.py:2102
 msgid "Results will be displayed as soon as they are found."
 msgstr ""
 
@@ -437,235 +421,131 @@
 msgid "Updating..."
 msgstr ""
 
-<<<<<<< HEAD
-#: ../catfish/CatfishWindow.py:905
+#: ../catfish/CatfishWindow.py:907
 msgid "Stop Search"
 msgstr ""
 
-#: ../catfish/CatfishWindow.py:906
-=======
-#: ../catfish/CatfishWindow.py:906
-msgid "Stop Search"
-msgstr ""
-
-#: ../catfish/CatfishWindow.py:907
->>>>>>> ef1cc519
+#: ../catfish/CatfishWindow.py:908
 msgid ""
 "Search is in progress...\n"
 "Press the cancel button or the Escape key to stop."
 msgstr ""
 
-<<<<<<< HEAD
-#: ../catfish/CatfishWindow.py:917
+#: ../catfish/CatfishWindow.py:919
 msgid "Begin Search"
 msgstr ""
 
-#: ../catfish/CatfishWindow.py:1041
+#: ../catfish/CatfishWindow.py:1043
 msgid "No folder selected."
 msgstr ""
 
-#: ../catfish/CatfishWindow.py:1046
+#: ../catfish/CatfishWindow.py:1048
 msgid "Folder not found."
 msgstr ""
 
-#: ../catfish/CatfishWindow.py:1278
-=======
-#: ../catfish/CatfishWindow.py:916
-msgid "Begin Search"
-msgstr ""
-
-#: ../catfish/CatfishWindow.py:1034
-msgid "No folder selected."
-msgstr ""
-
-#: ../catfish/CatfishWindow.py:1039
-msgid "Folder not found."
-msgstr ""
-
-#: ../catfish/CatfishWindow.py:1269
->>>>>>> ef1cc519
+#: ../catfish/CatfishWindow.py:1279
 #, python-format
 msgid "\"%s\" could not be opened."
 msgstr ""
 
-<<<<<<< HEAD
-#: ../catfish/CatfishWindow.py:1404
-=======
-#: ../catfish/CatfishWindow.py:1422
->>>>>>> ef1cc519
+#: ../catfish/CatfishWindow.py:1432
 #, python-format
 msgid "\"%s\" could not be saved."
 msgstr ""
 
-<<<<<<< HEAD
-#: ../catfish/CatfishWindow.py:1421
-=======
-#: ../catfish/CatfishWindow.py:1439
->>>>>>> ef1cc519
+#: ../catfish/CatfishWindow.py:1449
 #, python-format
 msgid "\"%s\" could not be deleted."
 msgstr ""
 
-<<<<<<< HEAD
-#: ../catfish/CatfishWindow.py:1460
-=======
-#: ../catfish/CatfishWindow.py:1478
->>>>>>> ef1cc519
+#: ../catfish/CatfishWindow.py:1488
 #, python-format
 msgid "Save \"%s\" as..."
 msgstr ""
 
-<<<<<<< HEAD
-#: ../catfish/CatfishWindow.py:1495
-=======
-#: ../catfish/CatfishWindow.py:1513
->>>>>>> ef1cc519
+#: ../catfish/CatfishWindow.py:1523
 #, python-format
 msgid ""
 "Are you sure that you want to \n"
 "permanently delete \"%s\"?"
 msgstr ""
 
-<<<<<<< HEAD
-#: ../catfish/CatfishWindow.py:1499
-=======
-#: ../catfish/CatfishWindow.py:1517
->>>>>>> ef1cc519
+#: ../catfish/CatfishWindow.py:1527
 #, python-format
 msgid ""
 "Are you sure that you want to \n"
 "permanently delete the %i selected files?"
 msgstr ""
 
-<<<<<<< HEAD
-#: ../catfish/CatfishWindow.py:1502
+#: ../catfish/CatfishWindow.py:1530
 msgid "If you delete a file, it is permanently lost."
 msgstr ""
 
-#: ../catfish/CatfishWindow.py:1536
+#: ../catfish/CatfishWindow.py:1564
 msgid "Filename"
 msgstr ""
 
-#: ../catfish/CatfishWindow.py:1538
+#: ../catfish/CatfishWindow.py:1566
 msgid "Size"
 msgstr ""
 
-#: ../catfish/CatfishWindow.py:1540
+#: ../catfish/CatfishWindow.py:1568
 msgid "Location"
 msgstr ""
 
-#: ../catfish/CatfishWindow.py:1552
+#: ../catfish/CatfishWindow.py:1580
 msgid "Preview"
 msgstr ""
 
-#: ../catfish/CatfishWindow.py:1559
+#: ../catfish/CatfishWindow.py:1587
 msgid "Details"
 msgstr ""
 
-#: ../catfish/CatfishWindow.py:1799
+#: ../catfish/CatfishWindow.py:1772
+msgid "Open with default applications"
+msgstr ""
+
+#: ../catfish/CatfishWindow.py:1788
+msgid "Open with"
+msgstr ""
+
+#: ../catfish/CatfishWindow.py:1848
 msgid "Yesterday"
 msgstr ""
 
-#: ../catfish/CatfishWindow.py:1880
+#: ../catfish/CatfishWindow.py:1929
 msgid "No files found."
 msgstr ""
 
-#: ../catfish/CatfishWindow.py:1882
-=======
-#: ../catfish/CatfishWindow.py:1520
-msgid "If you delete a file, it is permanently lost."
-msgstr ""
-
-#: ../catfish/CatfishWindow.py:1543
-msgid "Filename"
-msgstr ""
-
-#: ../catfish/CatfishWindow.py:1545
-msgid "Size"
-msgstr ""
-
-#: ../catfish/CatfishWindow.py:1547
-msgid "Location"
-msgstr ""
-
-#: ../catfish/CatfishWindow.py:1559
-msgid "Preview"
-msgstr ""
-
-#: ../catfish/CatfishWindow.py:1566
-msgid "Details"
-msgstr ""
-
-#: ../catfish/CatfishWindow.py:1751
-msgid "Open with default applications"
-msgstr ""
-
-#: ../catfish/CatfishWindow.py:1767
-msgid "Open with"
-msgstr ""
-
-#: ../catfish/CatfishWindow.py:1827
-msgid "Yesterday"
-msgstr ""
-
-#: ../catfish/CatfishWindow.py:1908
-msgid "No files found."
-msgstr ""
-
-#: ../catfish/CatfishWindow.py:1910
->>>>>>> ef1cc519
+#: ../catfish/CatfishWindow.py:1931
 msgid ""
 "Try making your search less specific\n"
 "or try another directory."
 msgstr ""
 
-<<<<<<< HEAD
-#: ../catfish/CatfishWindow.py:1889
+#: ../catfish/CatfishWindow.py:1938
 msgid "1 file found."
 msgstr ""
 
-#: ../catfish/CatfishWindow.py:1891
-=======
-#: ../catfish/CatfishWindow.py:1917
-msgid "1 file found."
-msgstr ""
-
-#: ../catfish/CatfishWindow.py:1919
->>>>>>> ef1cc519
+#: ../catfish/CatfishWindow.py:1940
 #, python-format
 msgid "%i files found."
 msgstr ""
 
-<<<<<<< HEAD
-#: ../catfish/CatfishWindow.py:1900 ../catfish/CatfishWindow.py:1903
+#: ../catfish/CatfishWindow.py:1949 ../catfish/CatfishWindow.py:1952
 msgid "bytes"
 msgstr ""
 
-#: ../catfish/CatfishWindow.py:2051 ../catfish/CatfishWindow.py:2061
+#: ../catfish/CatfishWindow.py:2100 ../catfish/CatfishWindow.py:2110
 msgid "Searching..."
 msgstr ""
 
-#: ../catfish/CatfishWindow.py:2059
-=======
-#: ../catfish/CatfishWindow.py:1925
-msgid "bytes"
-msgstr ""
-
-#: ../catfish/CatfishWindow.py:2073 ../catfish/CatfishWindow.py:2083
-msgid "Searching..."
-msgstr ""
-
-#: ../catfish/CatfishWindow.py:2081
->>>>>>> ef1cc519
+#: ../catfish/CatfishWindow.py:2108
 #, python-format
 msgid "Searching for \"%s\""
 msgstr ""
 
-<<<<<<< HEAD
-#: ../catfish/CatfishWindow.py:2165
-=======
-#: ../catfish/CatfishWindow.py:2187
->>>>>>> ef1cc519
+#: ../catfish/CatfishWindow.py:2214
 #, python-format
 msgid "Search results for \"%s\""
 msgstr ""
