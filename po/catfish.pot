--- conflicted
+++ resolved
@@ -8,11 +8,7 @@
 msgstr ""
 "Project-Id-Version: PACKAGE VERSION\n"
 "Report-Msgid-Bugs-To: \n"
-<<<<<<< HEAD
-"POT-Creation-Date: 2020-08-28 05:31-0400\n"
-=======
-"POT-Creation-Date: 2020-08-10 10:31-0400\n"
->>>>>>> 1e8a5687
+"POT-Creation-Date: 2020-09-05 22:07-0400\n"
 "PO-Revision-Date: YEAR-MO-DA HO:MI+ZONE\n"
 "Last-Translator: FULL NAME <EMAIL@ADDRESS>\n"
 "Language-Team: LANGUAGE <LL@li.org>\n"
@@ -177,7 +173,7 @@
 msgid "Any time"
 msgstr ""
 
-#: ../data/ui/CatfishWindow.ui.h:18 ../catfish/CatfishWindow.py:1574
+#: ../data/ui/CatfishWindow.ui.h:18 ../catfish/CatfishWindow.py:1584
 msgid "Today"
 msgstr ""
 
@@ -221,11 +217,11 @@
 msgid "File Type"
 msgstr ""
 
-#: ../data/ui/CatfishWindow.ui.h:29 ../catfish/CatfishWindow.py:1339
+#: ../data/ui/CatfishWindow.ui.h:29 ../catfish/CatfishWindow.py:1349
 msgid "Modified"
 msgstr ""
 
-#: ../data/ui/CatfishWindow.ui.h:31 ../catfish/CatfishWindow.py:1784
+#: ../data/ui/CatfishWindow.ui.h:31 ../catfish/CatfishWindow.py:1794
 msgid "Results will be displayed as soon as they are found."
 msgstr ""
 
@@ -235,7 +231,7 @@
 
 #. Restore Cancel button
 #. Buttons
-#: ../data/ui/CatfishWindow.ui.h:33 ../catfish/CatfishWindow.py:716
+#: ../data/ui/CatfishWindow.ui.h:33 ../catfish/CatfishWindow.py:726
 #: ../catfish_lib/SudoDialog.py:193
 msgid "Cancel"
 msgstr ""
@@ -360,156 +356,156 @@
 msgid "translator-credits"
 msgstr ""
 
-#: ../catfish/CatfishWindow.py:286
+#: ../catfish/CatfishWindow.py:290
 msgid "Unknown"
 msgstr ""
 
-#: ../catfish/CatfishWindow.py:290
+#: ../catfish/CatfishWindow.py:294
 msgid "Never"
 msgstr ""
 
-#: ../catfish/CatfishWindow.py:374
+#: ../catfish/CatfishWindow.py:378
 #, python-format
 msgid ""
 "Enter your query above to find your files\n"
 "or click the %s icon for more options."
 msgstr ""
 
-#: ../catfish/CatfishWindow.py:731
+#: ../catfish/CatfishWindow.py:741
 msgid "An error occurred while updating the database."
 msgstr ""
 
-#: ../catfish/CatfishWindow.py:733
+#: ../catfish/CatfishWindow.py:743
 msgid "Authentication failed."
 msgstr ""
 
-#: ../catfish/CatfishWindow.py:739
+#: ../catfish/CatfishWindow.py:749
 msgid "Authentication cancelled."
 msgstr ""
 
-#: ../catfish/CatfishWindow.py:745
+#: ../catfish/CatfishWindow.py:755
 msgid "Search database updated successfully."
 msgstr ""
 
 #. Update the Cancel button to Close, make it default
-#: ../catfish/CatfishWindow.py:806
+#: ../catfish/CatfishWindow.py:816
 msgid "Close"
 msgstr ""
 
 #. Set the dialog status to running.
-#: ../catfish/CatfishWindow.py:820
+#: ../catfish/CatfishWindow.py:830
 msgid "Updating..."
 msgstr ""
 
-#: ../catfish/CatfishWindow.py:854
+#: ../catfish/CatfishWindow.py:864
 msgid "Stop Search"
 msgstr ""
 
-#: ../catfish/CatfishWindow.py:855
+#: ../catfish/CatfishWindow.py:865
 msgid ""
 "Search is in progress...\n"
 "Press the cancel button or the Escape key to stop."
 msgstr ""
 
-#: ../catfish/CatfishWindow.py:864
+#: ../catfish/CatfishWindow.py:874
 msgid "Begin Search"
 msgstr ""
 
-#: ../catfish/CatfishWindow.py:1160
+#: ../catfish/CatfishWindow.py:1170
 #, python-format
 msgid "\"%s\" could not be opened."
 msgstr ""
 
-#: ../catfish/CatfishWindow.py:1212
+#: ../catfish/CatfishWindow.py:1222
 #, python-format
 msgid "\"%s\" could not be saved."
 msgstr ""
 
-#: ../catfish/CatfishWindow.py:1229
+#: ../catfish/CatfishWindow.py:1239
 #, python-format
 msgid "\"%s\" could not be deleted."
 msgstr ""
 
-#: ../catfish/CatfishWindow.py:1268
+#: ../catfish/CatfishWindow.py:1278
 #, python-format
 msgid "Save \"%s\" as..."
 msgstr ""
 
-#: ../catfish/CatfishWindow.py:1303
+#: ../catfish/CatfishWindow.py:1313
 #, python-format
 msgid ""
 "Are you sure that you want to \n"
 "permanently delete \"%s\"?"
 msgstr ""
 
-#: ../catfish/CatfishWindow.py:1307
+#: ../catfish/CatfishWindow.py:1317
 #, python-format
 msgid ""
 "Are you sure that you want to \n"
 "permanently delete the %i selected files?"
 msgstr ""
 
-#: ../catfish/CatfishWindow.py:1310
+#: ../catfish/CatfishWindow.py:1320
 msgid "If you delete a file, it is permanently lost."
 msgstr ""
 
-#: ../catfish/CatfishWindow.py:1333
+#: ../catfish/CatfishWindow.py:1343
 msgid "Filename"
 msgstr ""
 
-#: ../catfish/CatfishWindow.py:1335
+#: ../catfish/CatfishWindow.py:1345
 msgid "Size"
 msgstr ""
 
-#: ../catfish/CatfishWindow.py:1337
+#: ../catfish/CatfishWindow.py:1347
 msgid "Location"
 msgstr ""
 
-#: ../catfish/CatfishWindow.py:1349
+#: ../catfish/CatfishWindow.py:1359
 msgid "Preview"
 msgstr ""
 
-#: ../catfish/CatfishWindow.py:1357
+#: ../catfish/CatfishWindow.py:1367
 msgid "Details"
 msgstr ""
 
-#: ../catfish/CatfishWindow.py:1576
+#: ../catfish/CatfishWindow.py:1586
 msgid "Yesterday"
 msgstr ""
 
-#: ../catfish/CatfishWindow.py:1657
+#: ../catfish/CatfishWindow.py:1667
 msgid "No files found."
 msgstr ""
 
-#: ../catfish/CatfishWindow.py:1659
+#: ../catfish/CatfishWindow.py:1669
 msgid ""
 "Try making your search less specific\n"
 "or try another directory."
 msgstr ""
 
-#: ../catfish/CatfishWindow.py:1666
+#: ../catfish/CatfishWindow.py:1676
 msgid "1 file found."
 msgstr ""
 
-#: ../catfish/CatfishWindow.py:1668
+#: ../catfish/CatfishWindow.py:1678
 #, python-format
 msgid "%i files found."
 msgstr ""
 
-#: ../catfish/CatfishWindow.py:1674
+#: ../catfish/CatfishWindow.py:1684
 msgid "bytes"
 msgstr ""
 
-#: ../catfish/CatfishWindow.py:1782 ../catfish/CatfishWindow.py:1792
+#: ../catfish/CatfishWindow.py:1792 ../catfish/CatfishWindow.py:1802
 msgid "Searching..."
 msgstr ""
 
-#: ../catfish/CatfishWindow.py:1790
+#: ../catfish/CatfishWindow.py:1800
 #, python-format
 msgid "Searching for \"%s\""
 msgstr ""
 
-#: ../catfish/CatfishWindow.py:1879
+#: ../catfish/CatfishWindow.py:1889
 #, python-format
 msgid "Search results for \"%s\""
 msgstr ""
