--- conflicted
+++ resolved
@@ -8,11 +8,7 @@
 msgstr ""
 "Project-Id-Version: PACKAGE VERSION\n"
 "Report-Msgid-Bugs-To: \n"
-<<<<<<< HEAD
-"POT-Creation-Date: 2021-09-01 21:26-0400\n"
-=======
-"POT-Creation-Date: 2021-08-17 04:32-0400\n"
->>>>>>> 68d2a4e3
+"POT-Creation-Date: 2021-09-05 16:44-0400\n"
 "PO-Revision-Date: YEAR-MO-DA HO:MI+ZONE\n"
 "Last-Translator: FULL NAME <EMAIL@ADDRESS>\n"
 "Language-Team: LANGUAGE <LL@li.org>\n"
@@ -129,11 +125,7 @@
 
 #. Restore Cancel button
 #. Buttons
-<<<<<<< HEAD
-#: ../data/ui/CatfishWindow.ui.h:3 ../catfish/CatfishWindow.py:759
-=======
-#: ../data/ui/CatfishWindow.ui.h:3 ../catfish/CatfishWindow.py:760
->>>>>>> 68d2a4e3
+#: ../data/ui/CatfishWindow.ui.h:3 ../catfish/CatfishWindow.py:766
 #: ../catfish_lib/SudoDialog.py:184
 msgid "Cancel"
 msgstr ""
@@ -204,7 +196,7 @@
 msgid "Any time"
 msgstr ""
 
-#: ../data/ui/CatfishWindow.ui.h:22 ../catfish/CatfishWindow.py:1769
+#: ../data/ui/CatfishWindow.ui.h:22 ../catfish/CatfishWindow.py:1775
 msgid "Today"
 msgstr ""
 
@@ -248,19 +240,11 @@
 msgid "File Type"
 msgstr ""
 
-<<<<<<< HEAD
-#: ../data/ui/CatfishWindow.ui.h:33 ../catfish/CatfishWindow.py:1513
+#: ../data/ui/CatfishWindow.ui.h:33 ../catfish/CatfishWindow.py:1520
 msgid "Modified"
 msgstr ""
 
-#: ../data/ui/CatfishWindow.ui.h:35 ../catfish/CatfishWindow.py:1991
-=======
-#: ../data/ui/CatfishWindow.ui.h:33 ../catfish/CatfishWindow.py:1514
-msgid "Modified"
-msgstr ""
-
-#: ../data/ui/CatfishWindow.ui.h:35 ../catfish/CatfishWindow.py:2019
->>>>>>> 68d2a4e3
+#: ../data/ui/CatfishWindow.ui.h:35 ../catfish/CatfishWindow.py:2025
 msgid "Results will be displayed as soon as they are found."
 msgstr ""
 
@@ -384,276 +368,164 @@
 msgid "translator-credits"
 msgstr ""
 
-<<<<<<< HEAD
-#: ../catfish/CatfishWindow.py:297
+#: ../catfish/CatfishWindow.py:295
 msgid "Unknown"
 msgstr ""
 
-#: ../catfish/CatfishWindow.py:301
+#: ../catfish/CatfishWindow.py:299
 msgid "Never"
 msgstr ""
 
-#: ../catfish/CatfishWindow.py:408
-=======
-#: ../catfish/CatfishWindow.py:289
-msgid "Unknown"
-msgstr ""
-
-#: ../catfish/CatfishWindow.py:293
-msgid "Never"
-msgstr ""
-
-#: ../catfish/CatfishWindow.py:403
->>>>>>> 68d2a4e3
+#: ../catfish/CatfishWindow.py:409
 #, python-format
 msgid ""
 "Enter your query above to find your files\n"
 "or click the %s icon for more options."
 msgstr ""
 
-<<<<<<< HEAD
-#: ../catfish/CatfishWindow.py:774
+#: ../catfish/CatfishWindow.py:781
 msgid "An error occurred while updating the database."
 msgstr ""
 
-#: ../catfish/CatfishWindow.py:776
+#: ../catfish/CatfishWindow.py:783
 msgid "Authentication failed."
 msgstr ""
 
-#: ../catfish/CatfishWindow.py:782
+#: ../catfish/CatfishWindow.py:789
 msgid "Authentication cancelled."
 msgstr ""
 
-#: ../catfish/CatfishWindow.py:788
-=======
-#: ../catfish/CatfishWindow.py:775
-msgid "An error occurred while updating the database."
-msgstr ""
-
-#: ../catfish/CatfishWindow.py:777
-msgid "Authentication failed."
-msgstr ""
-
-#: ../catfish/CatfishWindow.py:783
-msgid "Authentication cancelled."
-msgstr ""
-
-#: ../catfish/CatfishWindow.py:789
->>>>>>> 68d2a4e3
+#: ../catfish/CatfishWindow.py:795
 msgid "Search database updated successfully."
 msgstr ""
 
 #. Update the Cancel button to Close, make it default
-<<<<<<< HEAD
-#: ../catfish/CatfishWindow.py:849
-=======
-#: ../catfish/CatfishWindow.py:850
->>>>>>> 68d2a4e3
+#: ../catfish/CatfishWindow.py:856
 msgid "Close"
 msgstr ""
 
 #. Set the dialog status to running.
-<<<<<<< HEAD
-#: ../catfish/CatfishWindow.py:863
+#: ../catfish/CatfishWindow.py:870
 msgid "Updating..."
 msgstr ""
 
-#: ../catfish/CatfishWindow.py:897
+#: ../catfish/CatfishWindow.py:904
 msgid "Stop Search"
 msgstr ""
 
-#: ../catfish/CatfishWindow.py:898
-=======
-#: ../catfish/CatfishWindow.py:864
-msgid "Updating..."
-msgstr ""
-
-#: ../catfish/CatfishWindow.py:898
-msgid "Stop Search"
-msgstr ""
-
-#: ../catfish/CatfishWindow.py:899
->>>>>>> 68d2a4e3
+#: ../catfish/CatfishWindow.py:905
 msgid ""
 "Search is in progress...\n"
 "Press the cancel button or the Escape key to stop."
 msgstr ""
 
-<<<<<<< HEAD
-#: ../catfish/CatfishWindow.py:907
+#: ../catfish/CatfishWindow.py:914
 msgid "Begin Search"
 msgstr ""
 
-#: ../catfish/CatfishWindow.py:1025
+#: ../catfish/CatfishWindow.py:1032
 msgid "No folder selected."
 msgstr ""
 
-#: ../catfish/CatfishWindow.py:1030
+#: ../catfish/CatfishWindow.py:1037
 msgid "Folder not found."
 msgstr ""
 
-#: ../catfish/CatfishWindow.py:1260
-=======
-#: ../catfish/CatfishWindow.py:908
-msgid "Begin Search"
-msgstr ""
-
-#: ../catfish/CatfishWindow.py:1026
-msgid "No folder selected."
-msgstr ""
-
-#: ../catfish/CatfishWindow.py:1031
-msgid "Folder not found."
-msgstr ""
-
-#: ../catfish/CatfishWindow.py:1261
->>>>>>> 68d2a4e3
+#: ../catfish/CatfishWindow.py:1267
 #, python-format
 msgid "\"%s\" could not be opened."
 msgstr ""
 
-<<<<<<< HEAD
-#: ../catfish/CatfishWindow.py:1386
-=======
-#: ../catfish/CatfishWindow.py:1387
->>>>>>> 68d2a4e3
+#: ../catfish/CatfishWindow.py:1393
 #, python-format
 msgid "\"%s\" could not be saved."
 msgstr ""
 
-<<<<<<< HEAD
-#: ../catfish/CatfishWindow.py:1403
-=======
-#: ../catfish/CatfishWindow.py:1404
->>>>>>> 68d2a4e3
+#: ../catfish/CatfishWindow.py:1410
 #, python-format
 msgid "\"%s\" could not be deleted."
 msgstr ""
 
-<<<<<<< HEAD
-#: ../catfish/CatfishWindow.py:1442
-=======
-#: ../catfish/CatfishWindow.py:1443
->>>>>>> 68d2a4e3
+#: ../catfish/CatfishWindow.py:1449
 #, python-format
 msgid "Save \"%s\" as..."
 msgstr ""
 
-<<<<<<< HEAD
-#: ../catfish/CatfishWindow.py:1477
-=======
-#: ../catfish/CatfishWindow.py:1478
->>>>>>> 68d2a4e3
+#: ../catfish/CatfishWindow.py:1484
 #, python-format
 msgid ""
 "Are you sure that you want to \n"
 "permanently delete \"%s\"?"
 msgstr ""
 
-<<<<<<< HEAD
-#: ../catfish/CatfishWindow.py:1481
-=======
-#: ../catfish/CatfishWindow.py:1482
->>>>>>> 68d2a4e3
+#: ../catfish/CatfishWindow.py:1488
 #, python-format
 msgid ""
 "Are you sure that you want to \n"
 "permanently delete the %i selected files?"
 msgstr ""
 
-<<<<<<< HEAD
-#: ../catfish/CatfishWindow.py:1484
+#: ../catfish/CatfishWindow.py:1491
 msgid "If you delete a file, it is permanently lost."
 msgstr ""
 
-#: ../catfish/CatfishWindow.py:1507
+#: ../catfish/CatfishWindow.py:1514
 msgid "Filename"
 msgstr ""
 
-#: ../catfish/CatfishWindow.py:1509
+#: ../catfish/CatfishWindow.py:1516
 msgid "Size"
 msgstr ""
 
-#: ../catfish/CatfishWindow.py:1511
+#: ../catfish/CatfishWindow.py:1518
 msgid "Location"
 msgstr ""
 
-#: ../catfish/CatfishWindow.py:1523
-=======
-#: ../catfish/CatfishWindow.py:1485
-msgid "If you delete a file, it is permanently lost."
-msgstr ""
-
-#: ../catfish/CatfishWindow.py:1508
-msgid "Filename"
-msgstr ""
-
-#: ../catfish/CatfishWindow.py:1510
-msgid "Size"
-msgstr ""
-
-#: ../catfish/CatfishWindow.py:1512
-msgid "Location"
-msgstr ""
-
-#: ../catfish/CatfishWindow.py:1524
->>>>>>> 68d2a4e3
+#: ../catfish/CatfishWindow.py:1530
 msgid "Preview"
 msgstr ""
 
-#: ../catfish/CatfishWindow.py:1531
+#: ../catfish/CatfishWindow.py:1537
 msgid "Details"
 msgstr ""
 
-#: ../catfish/CatfishWindow.py:1771
+#: ../catfish/CatfishWindow.py:1777
 msgid "Yesterday"
 msgstr ""
 
-#: ../catfish/CatfishWindow.py:1852
+#: ../catfish/CatfishWindow.py:1858
 msgid "No files found."
 msgstr ""
 
-#: ../catfish/CatfishWindow.py:1854
+#: ../catfish/CatfishWindow.py:1860
 msgid ""
 "Try making your search less specific\n"
 "or try another directory."
 msgstr ""
 
-#: ../catfish/CatfishWindow.py:1861
+#: ../catfish/CatfishWindow.py:1867
 msgid "1 file found."
 msgstr ""
 
-#: ../catfish/CatfishWindow.py:1863
+#: ../catfish/CatfishWindow.py:1869
 #, python-format
 msgid "%i files found."
 msgstr ""
 
-#: ../catfish/CatfishWindow.py:1869
+#: ../catfish/CatfishWindow.py:1875
 msgid "bytes"
 msgstr ""
 
-<<<<<<< HEAD
-#: ../catfish/CatfishWindow.py:1989 ../catfish/CatfishWindow.py:1998
+#: ../catfish/CatfishWindow.py:2023 ../catfish/CatfishWindow.py:2033
 msgid "Searching..."
 msgstr ""
 
-#: ../catfish/CatfishWindow.py:1996
-=======
-#: ../catfish/CatfishWindow.py:2017 ../catfish/CatfishWindow.py:2026
-msgid "Searching..."
-msgstr ""
-
-#: ../catfish/CatfishWindow.py:2024
->>>>>>> 68d2a4e3
+#: ../catfish/CatfishWindow.py:2031
 #, python-format
 msgid "Searching for \"%s\""
 msgstr ""
 
-<<<<<<< HEAD
-#: ../catfish/CatfishWindow.py:2104
-=======
-#: ../catfish/CatfishWindow.py:2130
->>>>>>> 68d2a4e3
+#: ../catfish/CatfishWindow.py:2137
 #, python-format
 msgid "Search results for \"%s\""
 msgstr ""
