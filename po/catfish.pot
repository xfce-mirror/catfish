# SOME DESCRIPTIVE TITLE.
# Copyright (C) YEAR THE PACKAGE'S COPYRIGHT HOLDER
# This file is distributed under the same license as the PACKAGE package.
# FIRST AUTHOR <EMAIL@ADDRESS>, YEAR.
#
#, fuzzy
msgid ""
msgstr ""
"Project-Id-Version: PACKAGE VERSION\n"
"Report-Msgid-Bugs-To: \n"
<<<<<<< HEAD
"POT-Creation-Date: 2021-05-08 15:44-0400\n"
=======
"POT-Creation-Date: 2021-03-21 00:29-0400\n"
>>>>>>> a0f219c1
"PO-Revision-Date: YEAR-MO-DA HO:MI+ZONE\n"
"Last-Translator: FULL NAME <EMAIL@ADDRESS>\n"
"Language-Team: LANGUAGE <LL@li.org>\n"
"Language: \n"
"MIME-Version: 1.0\n"
"Content-Type: text/plain; charset=CHARSET\n"
"Content-Transfer-Encoding: 8bit\n"

#: ../org.xfce.Catfish.desktop.in.h:1 ../data/ui/CatfishWindow.ui.h:30
#: ../catfish_lib/catfishconfig.py:88
msgid "Catfish File Search"
msgstr ""

#: ../org.xfce.Catfish.desktop.in.h:2
msgid "File search"
msgstr ""

#: ../org.xfce.Catfish.desktop.in.h:3
msgid "Search the file system"
msgstr ""

#. TRANSLATORS: Search terms to find this application. Do NOT translate or localize the semicolons! The list MUST also end with a semicolon!
#: ../org.xfce.Catfish.desktop.in.h:5
msgid "files;find;locate;lookup;search;"
msgstr ""

#: ../data/ui/CatfishPreferences.ui.h:1
msgid "Catfish Preferences"
msgstr ""

#: ../data/ui/CatfishPreferences.ui.h:2
msgid "_Close"
msgstr ""

#: ../data/ui/CatfishPreferences.ui.h:3
msgid "Classic (_Titlebar)"
msgstr ""

#: ../data/ui/CatfishPreferences.ui.h:4
msgid "_Modern (CSD)"
msgstr ""

#: ../data/ui/CatfishPreferences.ui.h:5
msgid "Your new window layout will be applied after restarting Catfish."
msgstr ""

#: ../data/ui/CatfishPreferences.ui.h:6
msgid "Window Layout"
msgstr ""

#: ../data/ui/CatfishPreferences.ui.h:7
msgid "Show _hidden files in the results"
msgstr ""

#: ../data/ui/CatfishPreferences.ui.h:8
msgid "Show filter _sidebar"
msgstr ""

#: ../data/ui/CatfishPreferences.ui.h:9
msgid "Display Options"
msgstr ""

#: ../data/ui/CatfishPreferences.ui.h:10
msgid "Appearance"
msgstr ""

#: ../data/ui/CatfishPreferences.ui.h:11
msgid "Path"
msgstr ""

#: ../data/ui/CatfishPreferences.ui.h:12
msgid "Add Directory..."
msgstr ""

#: ../data/ui/CatfishPreferences.ui.h:13
msgid "_Add"
msgstr ""

#: ../data/ui/CatfishPreferences.ui.h:14
msgid "Remove Directory"
msgstr ""

#: ../data/ui/CatfishPreferences.ui.h:15
msgid "_Remove"
msgstr ""

#: ../data/ui/CatfishPreferences.ui.h:16
msgid "Exclude Directories"
msgstr ""

#: ../data/ui/CatfishPreferences.ui.h:17
msgid "Close the search _window after opening a file"
msgstr ""

#: ../data/ui/CatfishPreferences.ui.h:18
msgid "Miscellaneous"
msgstr ""

#: ../data/ui/CatfishPreferences.ui.h:19
msgid "Advanced"
msgstr ""

#: ../data/ui/CatfishWindow.ui.h:1
msgid "_Open"
msgstr ""

#. This menu contains the menu items: _Open, Show in _File Manager, _Copy Location, Save _As, _Delete
#: ../data/ui/CatfishWindow.ui.h:3
msgid "Show in _File Manager"
msgstr ""

#. This menu contains the menu items: _Open, Show in _File Manager, _Copy Location, Save _As, _Delete
#: ../data/ui/CatfishWindow.ui.h:5
msgid "_Copy Location"
msgstr ""

#: ../data/ui/CatfishWindow.ui.h:6
msgid "_Save as..."
msgstr ""

#: ../data/ui/CatfishWindow.ui.h:7
msgid "_Delete"
msgstr ""

#: ../data/ui/CatfishWindow.ui.h:8
msgid "File Extensions"
msgstr ""

#: ../data/ui/CatfishWindow.ui.h:9
msgid "Enter a comma-separated list of file extensions (e.g. odt, png, txt)"
msgstr ""

#: ../data/ui/CatfishWindow.ui.h:10
msgid "Documents"
msgstr ""

#: ../data/ui/CatfishWindow.ui.h:11
msgid "Folders"
msgstr ""

#: ../data/ui/CatfishWindow.ui.h:12
msgid "Images"
msgstr ""

#: ../data/ui/CatfishWindow.ui.h:13
msgid "Music"
msgstr ""

#: ../data/ui/CatfishWindow.ui.h:14
msgid "Videos"
msgstr ""

#: ../data/ui/CatfishWindow.ui.h:15
msgid "Applications"
msgstr ""

#: ../data/ui/CatfishWindow.ui.h:16
msgid "Other"
msgstr ""

#: ../data/ui/CatfishWindow.ui.h:17
msgid "Any time"
msgstr ""

<<<<<<< HEAD
#: ../data/ui/CatfishWindow.ui.h:18 ../catfish/CatfishWindow.py:1581
=======
#: ../data/ui/CatfishWindow.ui.h:18 ../catfish/CatfishWindow.py:1609
>>>>>>> a0f219c1
msgid "Today"
msgstr ""

#: ../data/ui/CatfishWindow.ui.h:19
msgid "This week"
msgstr ""

#: ../data/ui/CatfishWindow.ui.h:20
msgid "This month"
msgstr ""

#: ../data/ui/CatfishWindow.ui.h:21
msgid "Custom"
msgstr ""

#: ../data/ui/CatfishWindow.ui.h:22
msgid "Go to Today"
msgstr ""

#: ../data/ui/CatfishWindow.ui.h:23
msgid "<b>Start Date</b>"
msgstr ""

#: ../data/ui/CatfishWindow.ui.h:24
msgid "<b>End Date</b>"
msgstr ""

#: ../data/ui/CatfishWindow.ui.h:25 ../catfish_lib/Window.py:231
msgid "Catfish"
msgstr ""

#: ../data/ui/CatfishWindow.ui.h:26
msgid "Update"
msgstr ""

#: ../data/ui/CatfishWindow.ui.h:27
msgid "The search database is more than 7 days old.  Update now?"
msgstr ""

#: ../data/ui/CatfishWindow.ui.h:28
msgid "File Type"
msgstr ""

<<<<<<< HEAD
#: ../data/ui/CatfishWindow.ui.h:29 ../catfish/CatfishWindow.py:1347
msgid "Modified"
msgstr ""

#: ../data/ui/CatfishWindow.ui.h:31 ../catfish/CatfishWindow.py:1791
=======
#: ../data/ui/CatfishWindow.ui.h:29 ../catfish/CatfishWindow.py:1375
msgid "Modified"
msgstr ""

#: ../data/ui/CatfishWindow.ui.h:31 ../catfish/CatfishWindow.py:1819
>>>>>>> a0f219c1
msgid "Results will be displayed as soon as they are found."
msgstr ""

#: ../data/ui/CatfishWindow.ui.h:32
msgid "Update Search Database"
msgstr ""

#. Restore Cancel button
#. Buttons
<<<<<<< HEAD
#: ../data/ui/CatfishWindow.ui.h:33 ../catfish/CatfishWindow.py:724
=======
#: ../data/ui/CatfishWindow.ui.h:33 ../catfish/CatfishWindow.py:752
>>>>>>> a0f219c1
#: ../catfish_lib/SudoDialog.py:184
msgid "Cancel"
msgstr ""

#: ../data/ui/CatfishWindow.ui.h:34
msgid "Unlock"
msgstr ""

#: ../data/ui/CatfishWindow.ui.h:35
msgid "<b>Database:</b>"
msgstr ""

#: ../data/ui/CatfishWindow.ui.h:36
msgid "<b>Updated:</b>"
msgstr ""

#: ../data/ui/CatfishWindow.ui.h:37
msgid "<big><b>Update Search Database</b></big>"
msgstr ""

#: ../data/ui/CatfishWindow.ui.h:38
msgid ""
"For faster search results, the search database needs to be refreshed.\n"
"This action requires administrative rights."
msgstr ""

#: ../data/ui/CatfishWindow.ui.h:40
msgid "Select a Directory"
msgstr ""

#: ../data/ui/CatfishWindow.ui.h:41
msgid "Search for files"
msgstr ""

#: ../data/ui/CatfishWindow.ui.h:42
msgid "Compact List"
msgstr ""

#: ../data/ui/CatfishWindow.ui.h:43
msgid "Thumbnails"
msgstr ""

#: ../data/ui/CatfishWindow.ui.h:44
msgid "Show _sidebar"
msgstr ""

#: ../data/ui/CatfishWindow.ui.h:45
msgid "Show _hidden files"
msgstr ""

#: ../data/ui/CatfishWindow.ui.h:46
msgid "Search file _contents"
msgstr ""

#: ../data/ui/CatfishWindow.ui.h:47
msgid "_Match results exactly"
msgstr ""

#: ../data/ui/CatfishWindow.ui.h:48
msgid "_Refresh search index..."
msgstr ""

#: ../data/ui/CatfishWindow.ui.h:49
msgid "_Preferences"
msgstr ""

#: ../data/ui/CatfishWindow.ui.h:50
msgid "_About"
msgstr ""

#: ../catfish/__init__.py:39
msgid "Usage: %prog [options] path query"
msgstr ""

#: ../catfish/__init__.py:44
msgid "Show debug messages (-vv will also debug catfish_lib)"
msgstr ""

#: ../catfish/__init__.py:47
msgid "Use large icons"
msgstr ""

#: ../catfish/__init__.py:49
msgid "Use thumbnails"
msgstr ""

#: ../catfish/__init__.py:51
msgid "Display time in ISO format"
msgstr ""

#. Translators: Do not translate PATH, it is a variable.
#: ../catfish/__init__.py:53
msgid "Set the default search path"
msgstr ""

#: ../catfish/__init__.py:55
msgid "Perform exact match"
msgstr ""

#: ../catfish/__init__.py:57
msgid "Include hidden files"
msgstr ""

#: ../catfish/__init__.py:59
msgid "Perform fulltext search"
msgstr ""

#: ../catfish/__init__.py:61
msgid ""
"If path and query are provided, start searching when the application is "
"displayed."
msgstr ""

#. Translators: this text is displayed next to
#. a filename that is not utf-8 encoded.
#: ../catfish/CatfishWindow.py:105
#, python-format
msgid "%s (invalid encoding)"
msgstr ""

#: ../catfish/CatfishWindow.py:145
msgid "translator-credits"
msgstr ""

#: ../catfish/CatfishWindow.py:289
msgid "Unknown"
msgstr ""

#: ../catfish/CatfishWindow.py:293
msgid "Never"
msgstr ""

#: ../catfish/CatfishWindow.py:398
#, python-format
msgid ""
"Enter your query above to find your files\n"
"or click the %s icon for more options."
msgstr ""

<<<<<<< HEAD
#: ../catfish/CatfishWindow.py:739
msgid "An error occurred while updating the database."
msgstr ""

#: ../catfish/CatfishWindow.py:741
msgid "Authentication failed."
msgstr ""

#: ../catfish/CatfishWindow.py:747
msgid "Authentication cancelled."
msgstr ""

#: ../catfish/CatfishWindow.py:753
=======
#: ../catfish/CatfishWindow.py:767
msgid "An error occurred while updating the database."
msgstr ""

#: ../catfish/CatfishWindow.py:769
msgid "Authentication failed."
msgstr ""

#: ../catfish/CatfishWindow.py:775
msgid "Authentication cancelled."
msgstr ""

#: ../catfish/CatfishWindow.py:781
>>>>>>> a0f219c1
msgid "Search database updated successfully."
msgstr ""

#. Update the Cancel button to Close, make it default
<<<<<<< HEAD
#: ../catfish/CatfishWindow.py:814
=======
#: ../catfish/CatfishWindow.py:842
>>>>>>> a0f219c1
msgid "Close"
msgstr ""

#. Set the dialog status to running.
<<<<<<< HEAD
#: ../catfish/CatfishWindow.py:828
msgid "Updating..."
msgstr ""

#: ../catfish/CatfishWindow.py:862
msgid "Stop Search"
msgstr ""

#: ../catfish/CatfishWindow.py:863
=======
#: ../catfish/CatfishWindow.py:856
msgid "Updating..."
msgstr ""

#: ../catfish/CatfishWindow.py:890
msgid "Stop Search"
msgstr ""

#: ../catfish/CatfishWindow.py:891
>>>>>>> a0f219c1
msgid ""
"Search is in progress...\n"
"Press the cancel button or the Escape key to stop."
msgstr ""

<<<<<<< HEAD
#: ../catfish/CatfishWindow.py:872
msgid "Begin Search"
msgstr ""

#: ../catfish/CatfishWindow.py:1168
=======
#: ../catfish/CatfishWindow.py:900
msgid "Begin Search"
msgstr ""

#: ../catfish/CatfishWindow.py:1196
>>>>>>> a0f219c1
#, python-format
msgid "\"%s\" could not be opened."
msgstr ""

<<<<<<< HEAD
#: ../catfish/CatfishWindow.py:1220
=======
#: ../catfish/CatfishWindow.py:1248
>>>>>>> a0f219c1
#, python-format
msgid "\"%s\" could not be saved."
msgstr ""

<<<<<<< HEAD
#: ../catfish/CatfishWindow.py:1237
=======
#: ../catfish/CatfishWindow.py:1265
>>>>>>> a0f219c1
#, python-format
msgid "\"%s\" could not be deleted."
msgstr ""

<<<<<<< HEAD
#: ../catfish/CatfishWindow.py:1276
=======
#: ../catfish/CatfishWindow.py:1304
>>>>>>> a0f219c1
#, python-format
msgid "Save \"%s\" as..."
msgstr ""

<<<<<<< HEAD
#: ../catfish/CatfishWindow.py:1311
=======
#: ../catfish/CatfishWindow.py:1339
>>>>>>> a0f219c1
#, python-format
msgid ""
"Are you sure that you want to \n"
"permanently delete \"%s\"?"
msgstr ""

<<<<<<< HEAD
#: ../catfish/CatfishWindow.py:1315
=======
#: ../catfish/CatfishWindow.py:1343
>>>>>>> a0f219c1
#, python-format
msgid ""
"Are you sure that you want to \n"
"permanently delete the %i selected files?"
msgstr ""

<<<<<<< HEAD
#: ../catfish/CatfishWindow.py:1318
msgid "If you delete a file, it is permanently lost."
msgstr ""

#: ../catfish/CatfishWindow.py:1341
msgid "Filename"
msgstr ""

#: ../catfish/CatfishWindow.py:1343
msgid "Size"
msgstr ""

#: ../catfish/CatfishWindow.py:1345
msgid "Location"
msgstr ""

#: ../catfish/CatfishWindow.py:1357
msgid "Preview"
msgstr ""

#: ../catfish/CatfishWindow.py:1365
msgid "Details"
msgstr ""

#: ../catfish/CatfishWindow.py:1583
msgid "Yesterday"
msgstr ""

#: ../catfish/CatfishWindow.py:1664
msgid "No files found."
msgstr ""

#: ../catfish/CatfishWindow.py:1666
=======
#: ../catfish/CatfishWindow.py:1346
msgid "If you delete a file, it is permanently lost."
msgstr ""

#: ../catfish/CatfishWindow.py:1369
msgid "Filename"
msgstr ""

#: ../catfish/CatfishWindow.py:1371
msgid "Size"
msgstr ""

#: ../catfish/CatfishWindow.py:1373
msgid "Location"
msgstr ""

#: ../catfish/CatfishWindow.py:1385
msgid "Preview"
msgstr ""

#: ../catfish/CatfishWindow.py:1393
msgid "Details"
msgstr ""

#: ../catfish/CatfishWindow.py:1611
msgid "Yesterday"
msgstr ""

#: ../catfish/CatfishWindow.py:1692
msgid "No files found."
msgstr ""

#: ../catfish/CatfishWindow.py:1694
>>>>>>> a0f219c1
msgid ""
"Try making your search less specific\n"
"or try another directory."
msgstr ""

<<<<<<< HEAD
#: ../catfish/CatfishWindow.py:1673
msgid "1 file found."
msgstr ""

#: ../catfish/CatfishWindow.py:1675
=======
#: ../catfish/CatfishWindow.py:1701
msgid "1 file found."
msgstr ""

#: ../catfish/CatfishWindow.py:1703
>>>>>>> a0f219c1
#, python-format
msgid "%i files found."
msgstr ""

<<<<<<< HEAD
#: ../catfish/CatfishWindow.py:1681
msgid "bytes"
msgstr ""

#: ../catfish/CatfishWindow.py:1789 ../catfish/CatfishWindow.py:1798
msgid "Searching..."
msgstr ""

#: ../catfish/CatfishWindow.py:1796
=======
#: ../catfish/CatfishWindow.py:1709
msgid "bytes"
msgstr ""

#: ../catfish/CatfishWindow.py:1817 ../catfish/CatfishWindow.py:1826
msgid "Searching..."
msgstr ""

#: ../catfish/CatfishWindow.py:1824
>>>>>>> a0f219c1
#, python-format
msgid "Searching for \"%s\""
msgstr ""

<<<<<<< HEAD
#: ../catfish/CatfishWindow.py:1885
=======
#: ../catfish/CatfishWindow.py:1913
>>>>>>> a0f219c1
#, python-format
msgid "Search results for \"%s\""
msgstr ""

#: ../catfish_lib/catfishconfig.py:91
msgid "Catfish is a versatile file searching tool."
msgstr ""

#: ../catfish_lib/SudoDialog.py:126
msgid "Password Required"
msgstr ""

#: ../catfish_lib/SudoDialog.py:163
msgid "Incorrect password... try again."
msgstr ""

#: ../catfish_lib/SudoDialog.py:173
msgid "Password:"
msgstr ""

#: ../catfish_lib/SudoDialog.py:187
msgid "OK"
msgstr ""

#: ../catfish_lib/SudoDialog.py:205
msgid ""
"Enter your password to\n"
"perform administrative tasks."
msgstr ""

#: ../catfish_lib/SudoDialog.py:207
#, python-format
msgid ""
"The application '%s' lets you\n"
"modify essential parts of your system."
msgstr ""

#: ../data/metainfo/catfish.appdata.xml.in.h:1
msgid "Versatile file searching tool"
msgstr ""

#: ../data/metainfo/catfish.appdata.xml.in.h:2
msgid ""
"Catfish is a small, fast, and powerful file search utility. Featuring a "
"minimal interface with an emphasis on results, it helps users find the files "
"they need without a file manager. With powerful filters such as modification "
"date, file type, and file contents, users will no longer be dependent on the "
"file manager or organization skills."
msgstr ""

#: ../data/metainfo/catfish.appdata.xml.in.h:3
msgid "The main Catfish window displaying image search results"
msgstr ""

#: ../data/metainfo/catfish.appdata.xml.in.h:4
msgid ""
"The main Catfish window displaying available filters and filtered search "
"results"
msgstr ""

#: ../data/metainfo/catfish.appdata.xml.in.h:5
msgid ""
"This release expands fulltext search to support more encodings and match all "
"keywords instead of matching any."
msgstr ""

#: ../data/metainfo/catfish.appdata.xml.in.h:6
msgid ""
"This release better integrates with the Xfce desktop, better supports the "
"Zeitgeist datahub, and includes many bugfixes and usability improvements."
msgstr ""

#: ../data/metainfo/catfish.appdata.xml.in.h:7
msgid ""
"This release resolves packaging errors for Debian and includes optimized "
"assets."
msgstr ""

#: ../data/metainfo/catfish.appdata.xml.in.h:8
msgid ""
"This release adds support for running under Wayland and features refreshed "
"dialogs with simplified controls."
msgstr ""

#: ../data/metainfo/catfish.appdata.xml.in.h:9
msgid ""
"This release addresses some startup errors as well as various issues with "
"traversing symbolic links."
msgstr ""

#: ../data/metainfo/catfish.appdata.xml.in.h:10
msgid ""
"This release includes many appearance improvements, introduces a new "
"preferences dialog, and improves search results and performance."
msgstr ""

#: ../data/metainfo/catfish.appdata.xml.in.h:11
msgid ""
"This release features performance improvements by excluding uncommon search "
"directories."
msgstr ""

#: ../data/metainfo/catfish.appdata.xml.in.h:12
msgid ""
"This release features better desktop integration, support for OpenBSD and "
"Wayland, and improved translation support."
msgstr ""

#: ../data/metainfo/catfish.appdata.xml.in.h:13
msgid ""
"This release features improved performance, better desktop integration, and "
"a number of long-standing bugs. Quoted search strings are now correctly "
"processed. Files can be dragged into other applications. Thumbnails are only "
"generated when requested by the user."
msgstr ""

#: ../data/metainfo/catfish.appdata.xml.in.h:14
msgid ""
"This release features several improvements to thumbnail processing and "
"numerous bug fixes. Icon previews have been improved and will now match "
"other applications. Items displayed at the bottom of the results window are "
"now accessible with all desktop themes."
msgstr ""

#: ../data/metainfo/catfish.appdata.xml.in.h:15
msgid "This is a minor translations-only release."
msgstr ""

#: ../data/metainfo/catfish.appdata.xml.in.h:16
msgid ""
"This release features several performance improvements and numerous "
"translation updates."
msgstr ""

#: ../data/metainfo/catfish.appdata.xml.in.h:17
msgid ""
"This release now displays all file timestamps according to timezone instead "
"of Universal Coordinated Time (UTC)."
msgstr ""

#: ../data/metainfo/catfish.appdata.xml.in.h:18
msgid ""
"This release fixes several bugs related to the results window. Files are "
"once again removed from the results list when deleted. Middle- and right-"
"click functionality has been restored. Date range filters are now applied "
"according to timezone instead of Universal Coordinated Time (UTC)."
msgstr ""

#: ../data/metainfo/catfish.appdata.xml.in.h:19
msgid ""
"This release includes a significant interface refresh, improves search "
"speed, and fixes several bugs. The workflow has been improved, utilizing "
"some of the latest features of the GTK+ toolkit, including optional "
"headerbars and popover widgets. Password handling has been improved with the "
"integration of PolicyKit when available."
msgstr ""

#: ../data/metainfo/catfish.appdata.xml.in.h:20
msgid "This release fixes two new bugs and includes updated translations."
msgstr ""

#: ../data/metainfo/catfish.appdata.xml.in.h:21
msgid ""
"This release fixes a regression where the application is unable to start on "
"some systems."
msgstr ""

#: ../data/metainfo/catfish.appdata.xml.in.h:22
msgid ""
"This release fixes a regression where multiple search terms were no longer "
"supported. An InfoBar is now displayed when the search database is outdated, "
"and the dialogs used to update the database have been improved."
msgstr ""

#: ../data/metainfo/catfish.appdata.xml.in.h:23
msgid ""
"This release fixes two issues where locate would not be properly executed "
"and improves handling of missing symbolic icons."
msgstr ""

#: ../data/metainfo/catfish.appdata.xml.in.h:24
msgid ""
"This stable release improved the reliability of the password dialog, cleaned "
"up unused code, and fixed potential issues with the list and item selection."
msgstr ""

#: ../data/metainfo/catfish.appdata.xml.in.h:25
msgid ""
"This release fixed a potential security issue with program startup and fixed "
"a regression with selecting multiple items."
msgstr ""

#: ../data/metainfo/catfish.appdata.xml.in.h:26
msgid ""
"The first release in the 1.0.x series introduced a refreshed interface and "
"fixed a number of long-standing bugs. Improvements to the default "
"permissions eliminated a number of warnings when packaging for "
"distributions. Accessibility was enhanced as all strings have been made "
"translatable and keyboard accelerators have been improved."
msgstr ""<|MERGE_RESOLUTION|>--- conflicted
+++ resolved
@@ -8,11 +8,7 @@
 msgstr ""
 "Project-Id-Version: PACKAGE VERSION\n"
 "Report-Msgid-Bugs-To: \n"
-<<<<<<< HEAD
-"POT-Creation-Date: 2021-05-08 15:44-0400\n"
-=======
-"POT-Creation-Date: 2021-03-21 00:29-0400\n"
->>>>>>> a0f219c1
+"POT-Creation-Date: 2021-05-08 15:48-0400\n"
 "PO-Revision-Date: YEAR-MO-DA HO:MI+ZONE\n"
 "Last-Translator: FULL NAME <EMAIL@ADDRESS>\n"
 "Language-Team: LANGUAGE <LL@li.org>\n"
@@ -177,11 +173,7 @@
 msgid "Any time"
 msgstr ""
 
-<<<<<<< HEAD
-#: ../data/ui/CatfishWindow.ui.h:18 ../catfish/CatfishWindow.py:1581
-=======
-#: ../data/ui/CatfishWindow.ui.h:18 ../catfish/CatfishWindow.py:1609
->>>>>>> a0f219c1
+#: ../data/ui/CatfishWindow.ui.h:18 ../catfish/CatfishWindow.py:1602
 msgid "Today"
 msgstr ""
 
@@ -225,19 +217,11 @@
 msgid "File Type"
 msgstr ""
 
-<<<<<<< HEAD
-#: ../data/ui/CatfishWindow.ui.h:29 ../catfish/CatfishWindow.py:1347
+#: ../data/ui/CatfishWindow.ui.h:29 ../catfish/CatfishWindow.py:1368
 msgid "Modified"
 msgstr ""
 
-#: ../data/ui/CatfishWindow.ui.h:31 ../catfish/CatfishWindow.py:1791
-=======
-#: ../data/ui/CatfishWindow.ui.h:29 ../catfish/CatfishWindow.py:1375
-msgid "Modified"
-msgstr ""
-
-#: ../data/ui/CatfishWindow.ui.h:31 ../catfish/CatfishWindow.py:1819
->>>>>>> a0f219c1
+#: ../data/ui/CatfishWindow.ui.h:31 ../catfish/CatfishWindow.py:1812
 msgid "Results will be displayed as soon as they are found."
 msgstr ""
 
@@ -247,11 +231,7 @@
 
 #. Restore Cancel button
 #. Buttons
-<<<<<<< HEAD
-#: ../data/ui/CatfishWindow.ui.h:33 ../catfish/CatfishWindow.py:724
-=======
-#: ../data/ui/CatfishWindow.ui.h:33 ../catfish/CatfishWindow.py:752
->>>>>>> a0f219c1
+#: ../data/ui/CatfishWindow.ui.h:33 ../catfish/CatfishWindow.py:745
 #: ../catfish_lib/SudoDialog.py:184
 msgid "Cancel"
 msgstr ""
@@ -391,261 +371,141 @@
 "or click the %s icon for more options."
 msgstr ""
 
-<<<<<<< HEAD
-#: ../catfish/CatfishWindow.py:739
+#: ../catfish/CatfishWindow.py:760
 msgid "An error occurred while updating the database."
 msgstr ""
 
-#: ../catfish/CatfishWindow.py:741
+#: ../catfish/CatfishWindow.py:762
 msgid "Authentication failed."
 msgstr ""
 
-#: ../catfish/CatfishWindow.py:747
+#: ../catfish/CatfishWindow.py:768
 msgid "Authentication cancelled."
 msgstr ""
 
-#: ../catfish/CatfishWindow.py:753
-=======
-#: ../catfish/CatfishWindow.py:767
-msgid "An error occurred while updating the database."
-msgstr ""
-
-#: ../catfish/CatfishWindow.py:769
-msgid "Authentication failed."
-msgstr ""
-
-#: ../catfish/CatfishWindow.py:775
-msgid "Authentication cancelled."
-msgstr ""
-
-#: ../catfish/CatfishWindow.py:781
->>>>>>> a0f219c1
+#: ../catfish/CatfishWindow.py:774
 msgid "Search database updated successfully."
 msgstr ""
 
 #. Update the Cancel button to Close, make it default
-<<<<<<< HEAD
-#: ../catfish/CatfishWindow.py:814
-=======
-#: ../catfish/CatfishWindow.py:842
->>>>>>> a0f219c1
+#: ../catfish/CatfishWindow.py:835
 msgid "Close"
 msgstr ""
 
 #. Set the dialog status to running.
-<<<<<<< HEAD
-#: ../catfish/CatfishWindow.py:828
+#: ../catfish/CatfishWindow.py:849
 msgid "Updating..."
 msgstr ""
 
-#: ../catfish/CatfishWindow.py:862
+#: ../catfish/CatfishWindow.py:883
 msgid "Stop Search"
 msgstr ""
 
-#: ../catfish/CatfishWindow.py:863
-=======
-#: ../catfish/CatfishWindow.py:856
-msgid "Updating..."
-msgstr ""
-
-#: ../catfish/CatfishWindow.py:890
-msgid "Stop Search"
-msgstr ""
-
-#: ../catfish/CatfishWindow.py:891
->>>>>>> a0f219c1
+#: ../catfish/CatfishWindow.py:884
 msgid ""
 "Search is in progress...\n"
 "Press the cancel button or the Escape key to stop."
 msgstr ""
 
-<<<<<<< HEAD
-#: ../catfish/CatfishWindow.py:872
+#: ../catfish/CatfishWindow.py:893
 msgid "Begin Search"
 msgstr ""
 
-#: ../catfish/CatfishWindow.py:1168
-=======
-#: ../catfish/CatfishWindow.py:900
-msgid "Begin Search"
-msgstr ""
-
-#: ../catfish/CatfishWindow.py:1196
->>>>>>> a0f219c1
+#: ../catfish/CatfishWindow.py:1189
 #, python-format
 msgid "\"%s\" could not be opened."
 msgstr ""
 
-<<<<<<< HEAD
-#: ../catfish/CatfishWindow.py:1220
-=======
-#: ../catfish/CatfishWindow.py:1248
->>>>>>> a0f219c1
+#: ../catfish/CatfishWindow.py:1241
 #, python-format
 msgid "\"%s\" could not be saved."
 msgstr ""
 
-<<<<<<< HEAD
-#: ../catfish/CatfishWindow.py:1237
-=======
-#: ../catfish/CatfishWindow.py:1265
->>>>>>> a0f219c1
+#: ../catfish/CatfishWindow.py:1258
 #, python-format
 msgid "\"%s\" could not be deleted."
 msgstr ""
 
-<<<<<<< HEAD
-#: ../catfish/CatfishWindow.py:1276
-=======
-#: ../catfish/CatfishWindow.py:1304
->>>>>>> a0f219c1
+#: ../catfish/CatfishWindow.py:1297
 #, python-format
 msgid "Save \"%s\" as..."
 msgstr ""
 
-<<<<<<< HEAD
-#: ../catfish/CatfishWindow.py:1311
-=======
-#: ../catfish/CatfishWindow.py:1339
->>>>>>> a0f219c1
+#: ../catfish/CatfishWindow.py:1332
 #, python-format
 msgid ""
 "Are you sure that you want to \n"
 "permanently delete \"%s\"?"
 msgstr ""
 
-<<<<<<< HEAD
-#: ../catfish/CatfishWindow.py:1315
-=======
-#: ../catfish/CatfishWindow.py:1343
->>>>>>> a0f219c1
+#: ../catfish/CatfishWindow.py:1336
 #, python-format
 msgid ""
 "Are you sure that you want to \n"
 "permanently delete the %i selected files?"
 msgstr ""
 
-<<<<<<< HEAD
-#: ../catfish/CatfishWindow.py:1318
+#: ../catfish/CatfishWindow.py:1339
 msgid "If you delete a file, it is permanently lost."
 msgstr ""
 
-#: ../catfish/CatfishWindow.py:1341
+#: ../catfish/CatfishWindow.py:1362
 msgid "Filename"
 msgstr ""
 
-#: ../catfish/CatfishWindow.py:1343
+#: ../catfish/CatfishWindow.py:1364
 msgid "Size"
 msgstr ""
 
-#: ../catfish/CatfishWindow.py:1345
+#: ../catfish/CatfishWindow.py:1366
 msgid "Location"
 msgstr ""
 
-#: ../catfish/CatfishWindow.py:1357
+#: ../catfish/CatfishWindow.py:1378
 msgid "Preview"
 msgstr ""
 
-#: ../catfish/CatfishWindow.py:1365
+#: ../catfish/CatfishWindow.py:1386
 msgid "Details"
 msgstr ""
 
-#: ../catfish/CatfishWindow.py:1583
+#: ../catfish/CatfishWindow.py:1604
 msgid "Yesterday"
 msgstr ""
 
-#: ../catfish/CatfishWindow.py:1664
+#: ../catfish/CatfishWindow.py:1685
 msgid "No files found."
 msgstr ""
 
-#: ../catfish/CatfishWindow.py:1666
-=======
-#: ../catfish/CatfishWindow.py:1346
-msgid "If you delete a file, it is permanently lost."
-msgstr ""
-
-#: ../catfish/CatfishWindow.py:1369
-msgid "Filename"
-msgstr ""
-
-#: ../catfish/CatfishWindow.py:1371
-msgid "Size"
-msgstr ""
-
-#: ../catfish/CatfishWindow.py:1373
-msgid "Location"
-msgstr ""
-
-#: ../catfish/CatfishWindow.py:1385
-msgid "Preview"
-msgstr ""
-
-#: ../catfish/CatfishWindow.py:1393
-msgid "Details"
-msgstr ""
-
-#: ../catfish/CatfishWindow.py:1611
-msgid "Yesterday"
-msgstr ""
-
-#: ../catfish/CatfishWindow.py:1692
-msgid "No files found."
-msgstr ""
-
-#: ../catfish/CatfishWindow.py:1694
->>>>>>> a0f219c1
+#: ../catfish/CatfishWindow.py:1687
 msgid ""
 "Try making your search less specific\n"
 "or try another directory."
 msgstr ""
 
-<<<<<<< HEAD
-#: ../catfish/CatfishWindow.py:1673
+#: ../catfish/CatfishWindow.py:1694
 msgid "1 file found."
 msgstr ""
 
-#: ../catfish/CatfishWindow.py:1675
-=======
-#: ../catfish/CatfishWindow.py:1701
-msgid "1 file found."
-msgstr ""
-
-#: ../catfish/CatfishWindow.py:1703
->>>>>>> a0f219c1
+#: ../catfish/CatfishWindow.py:1696
 #, python-format
 msgid "%i files found."
 msgstr ""
 
-<<<<<<< HEAD
-#: ../catfish/CatfishWindow.py:1681
+#: ../catfish/CatfishWindow.py:1702
 msgid "bytes"
 msgstr ""
 
-#: ../catfish/CatfishWindow.py:1789 ../catfish/CatfishWindow.py:1798
+#: ../catfish/CatfishWindow.py:1810 ../catfish/CatfishWindow.py:1819
 msgid "Searching..."
 msgstr ""
 
-#: ../catfish/CatfishWindow.py:1796
-=======
-#: ../catfish/CatfishWindow.py:1709
-msgid "bytes"
-msgstr ""
-
-#: ../catfish/CatfishWindow.py:1817 ../catfish/CatfishWindow.py:1826
-msgid "Searching..."
-msgstr ""
-
-#: ../catfish/CatfishWindow.py:1824
->>>>>>> a0f219c1
+#: ../catfish/CatfishWindow.py:1817
 #, python-format
 msgid "Searching for \"%s\""
 msgstr ""
 
-<<<<<<< HEAD
-#: ../catfish/CatfishWindow.py:1885
-=======
-#: ../catfish/CatfishWindow.py:1913
->>>>>>> a0f219c1
+#: ../catfish/CatfishWindow.py:1906
 #, python-format
 msgid "Search results for \"%s\""
 msgstr ""
